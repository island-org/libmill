--- conflicted
+++ resolved
@@ -94,12 +94,9 @@
 
 AC_CHECK_LIB([rt], [clock_gettime])
 AC_CHECK_FUNCS([clock_gettime])
-<<<<<<< HEAD
 AC_CHECK_LIB([socket], [socket])
-=======
 AC_CHECK_LIB([anl], [getaddrinfo_a])
 AC_CHECK_FUNCS([getaddrinfo_a])
->>>>>>> 45a2afc5
 
 ################################################################################
 #  Libtool                                                                     #
