--- conflicted
+++ resolved
@@ -25,13 +25,6 @@
 #ifndef LIBMILL_H_INCLUDED
 #define LIBMILL_H_INCLUDED
 
-<<<<<<< HEAD
-=======
-#include "config.h"
-#ifdef HAVE_ALLOCA_H
-# include <alloca.h>
-#endif
->>>>>>> 9c5c5c73
 #include <errno.h>
 #include <stddef.h>
 #include <sys/types.h>
